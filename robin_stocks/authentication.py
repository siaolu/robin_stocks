"""Contains all functions for the purpose of logging in and out to Robinhood."""
import robin_stocks.urls as urls
import robin_stocks.helper as helper
import getpass
import random
import pickle
import os

def generate_device_token():
    """This function will generate a token used when loggin on.

    :returns: A string representing the token.

    """
    rands = []
    for i in range(0,16):
        r = random.random()
        rand = 4294967296.0 * r
        rands.append((int(rand) >> ((3 & i) << 3)) & 255)

    hexa = []
    for i in range(0,256):
        hexa.append(str(hex(i+256)).lstrip("0x").rstrip("L")[1:])

    id = ""
    for i in range(0,16):
        id += hexa[rands[i]]

        if (i == 3) or (i == 5) or (i == 7) or (i == 9):
            id += "-"

    return(id)

def respond_to_challenge(challenge_id, sms_code):
    """This functino will post to the challenge url.

    :param challenge_id: The challenge id.
    :type challenge_id: str
    :param sms_code: The sms code.
    :type sms_code: str
    :returns:  The response from requests.

    """
    url = urls.challenge_url(challenge_id)
    payload = {
        'response': sms_code
    }
    return(helper.request_post(url, payload))

<<<<<<< HEAD
def login(username=None,password=None,expiresIn=86400,scope='internal',by_sms=True,store_session=True):
=======
def login(username, password, expiresIn = 86400, scope = 'internal', by_sms = True, store_session = True):
>>>>>>> 64505b40
    """This function will effectivly log the user into robinhood by getting an
    authentication token and saving it to the session header. By default, it
    will store the authentication token in a pickle file and load that value
    on subsequent logins.

    :param username: The username for your robinhood account, usually your email.
        Not required if credentials are already cached and valid.
    :type username: Optional[str]
    :param password: The password for your robinhood account. Not required if
        credentials are already cached and valid.
    :type password: Optional[str]
    :param expiresIn: The time until your login session expires. This is in seconds.
    :type expiresIn: Optional[int]
    :param scope: Specifies the scope of the authentication.
    :type scope: Optional[str]
    :param by_sms: Specifies whether to send an email(False) or an sms(True)
    :type by_sms: Optional[boolean]
    :param store_session: Specifies whether to save the log in authorization
        for future log ins.
    :type store_session: Optional[boolean]
    :returns:  A dictionary with log in information. The 'access_token' keyword contains the access token, and the 'detail' keyword \
    contains information on whether the access token was generated or loaded from pickle file.

    """
    device_token = generate_device_token()
    home_dir = os.path.expanduser("~")
    data_dir = os.path.join(home_dir, ".tokens")
    if not os.path.exists(data_dir):
        os.makedirs(data_dir)
    creds_file = "robinhood.pickle"
    pickle_path = os.path.join(data_dir, creds_file)
    # Challenge type is used if not logging in with two-factor authentication.
    if by_sms:
        challenge_type = "sms"
    else:
        challenge_type = "email"

    url = urls.login_url()
    payload = {
    'client_id': 'c82SH0WZOsabOXGP2sxqcj34FxkvfnWRZBKlBjFS',
    'expires_in': expiresIn,
    'grant_type': 'password',
    'password': password,
    'scope': scope,
    'username': username,
    'challenge_type': challenge_type,
    'device_token': device_token
    }
    # If authentication has been stored in pickle file then load it. Stops login server from being pinged so much.
    if os.path.isfile(pickle_path):
        # If store_session has been set to false then delete the pickle file, otherwise try to load it.
        # Loading pickle file will fail if the acess_token has expired.
        if store_session:
            try:
                with open(pickle_path, 'rb') as f:
                    pickle_data = pickle.load(f)
                    access_token = pickle_data['access_token']
                    token_type = pickle_data['token_type']
                    refresh_token = pickle_data['refresh_token']
                    # Set device_token to be the original device token when first logged in.
                    pickle_device_token = pickle_data['device_token']
                    payload['device_token'] = pickle_device_token
                    # Set login status to True in order to try and get account info.
                    helper.set_login_state(True)
                    helper.update_session('Authorization','{0} {1}'.format(token_type, access_token))
                    # Try to load account profile to check that authorization token is still valid.
                    res = helper.request_get(urls.portfolio_profile(),'regular', payload, jsonify_data = False)
                    # Raises exception is response code is not 200.
                    res.raise_for_status()
                    return({'access_token': access_token,'token_type': token_type,
                    'expires_in': expiresIn, 'scope': scope, 'detail': 'logged in using authentication in {0}'.format(creds_file),
                    'backup_code': None, 'refresh_token': refresh_token})
            except:
                print("ERROR: There was an issue loading pickle file. Authentication may be expired - logging in normally.")
                helper.set_login_state(False)
                helper.update_session('Authorization',None)
        else:
            os.remove(pickle_path)
    # Try to log in normally.
<<<<<<< HEAD
    if not all([username, password]):
        username = input("Robinhood username: ")
        password = getpass.getpass("Robinhood password: ")
        payload.update(username=username, password=password)

    data = helper.request_post(url,payload)
=======
    data = helper.request_post(url, payload)
>>>>>>> 64505b40
    # Handle case where mfa or challenge is required.
    if 'mfa_required' in data:
        mfa_token = input("Please type in the MFA code: ")
        payload['mfa_code'] = mfa_token
        res = helper.request_post(url, payload, jsonify_data = False)
        while (res.status_code != 200):
            mfa_token = input("That MFA code was not correct. Please type in another MFA code: ")
            payload['mfa_code'] = mfa_token
            res = helper.request_post(url, payload, jsonify_data = False)
        data = res.json()
    elif 'challenge' in data:
        challenge_id = data['challenge']['id']
        sms_code = input('Enter Robinhood code for validation: ')
        res = respond_to_challenge(challenge_id, sms_code)
        while 'challenge' in res and res['challenge']['remaining_attempts'] > 0:
            sms_code = input('That code was not correct. {0} tries remaining. Please type in another code: '.format(res['challenge']['remaining_attempts']))
            res = respond_to_challenge(challenge_id, sms_code)
        helper.update_session('X-ROBINHOOD-CHALLENGE-RESPONSE-ID', challenge_id)
        data = helper.request_post(url,payload)
    # Update Session data with authorization or raise exception with the information present in data.
    if 'access_token' in data:
        token = '{0} {1}'.format(data['token_type'], data['access_token'])
        helper.update_session('Authorization', token)
        helper.set_login_state(True)
        data['detail'] = "logged in with brand new authentication code."
        if store_session:
            with open(pickle_path, 'wb') as f:
                pickle.dump({'token_type' : data['token_type'],
                            'access_token' : data['access_token'],
                            'refresh_token' : data['refresh_token'],
                            'device_token' : device_token},f)
    else:
        raise Exception(data['detail'])
    return(data)

@helper.login_required
def logout():
    """Removes authorization from the session header.

    :returns: None

    """
    helper.set_login_state(False)
    helper.update_session('Authorization', None)<|MERGE_RESOLUTION|>--- conflicted
+++ resolved
@@ -47,11 +47,7 @@
     }
     return(helper.request_post(url, payload))
 
-<<<<<<< HEAD
-def login(username=None,password=None,expiresIn=86400,scope='internal',by_sms=True,store_session=True):
-=======
-def login(username, password, expiresIn = 86400, scope = 'internal', by_sms = True, store_session = True):
->>>>>>> 64505b40
+def login(username = None, password = None, expiresIn = 86400, scope = 'internal', by_sms = True, store_session = True):
     """This function will effectivly log the user into robinhood by getting an
     authentication token and saving it to the session header. By default, it
     will store the authentication token in a pickle file and load that value
@@ -131,16 +127,12 @@
         else:
             os.remove(pickle_path)
     # Try to log in normally.
-<<<<<<< HEAD
     if not all([username, password]):
         username = input("Robinhood username: ")
         password = getpass.getpass("Robinhood password: ")
         payload.update(username=username, password=password)
 
     data = helper.request_post(url,payload)
-=======
-    data = helper.request_post(url, payload)
->>>>>>> 64505b40
     # Handle case where mfa or challenge is required.
     if 'mfa_required' in data:
         mfa_token = input("Please type in the MFA code: ")
